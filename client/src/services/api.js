import axios from "axios";
import { toast } from "react-toastify";

const api = axios.create({
  baseURL: process.env.REACT_APP_API_URL || "http://localhost:5000/api",
  timeout: 30000,
  headers: {
    "Content-Type": "application/json",
  },
  withCredentials: true,
});

<<<<<<< HEAD
=======

>>>>>>> bd32e054
api.interceptors.request.use(
  (config) => {
    const token = localStorage.getItem("token") || sessionStorage.getItem("token");
    if (token) {
      config.headers.Authorization = `Bearer ${token}`;
    }
<<<<<<< HEAD
=======
    config.metadata = { startTime: new Date() };
>>>>>>> bd32e054
    return config;
  },
  (error) => {
    return Promise.reject(error);
  }
);

api.interceptors.response.use(
  (response) => {
<<<<<<< HEAD
    if (response.request.responseType === 'blob') {
      return response.data;
    }
    return response.data;
  },
  (error) => {
    const errorMessage = error.response?.data?.message || error.message || "An unexpected error occurred.";
    if (error.response?.status === 401 && window.location.pathname !== "/login") {
        toast.error("Session expired. Please log in again.");
        localStorage.clear();
        sessionStorage.clear();
        window.location.href = "/login";
=======
    return response.data;
  },
  (error) => {
    if (error.response) {
      const { status, data } = error.response;
      const errorMessage = data?.message || "An unexpected error occurred.";
      switch (status) {
        case 401:
          if (window.location.pathname !== "/login") {
            toast.error("Session expired. Please log in again.");
            localStorage.clear();
            sessionStorage.clear();
            window.location.href = "/login";
          }
          break;
        case 403:
        case 404:
        case 500:
          toast.error(errorMessage);
          break;
        case 400:
        case 422:
          if (data.errors && Array.isArray(data.errors)) {
            data.errors.forEach((err) => toast.error(err.msg || err.message));
          } else {
            toast.error(errorMessage);
          }
          break;
        default:
          toast.error(errorMessage);
      }
    } else if (error.request) {
      toast.error("Network Error: Could not connect to the server.");
>>>>>>> bd32e054
    } else {
        toast.error(errorMessage);
    }
    return Promise.reject(new Error(errorMessage));
  }
);

<<<<<<< HEAD
=======


>>>>>>> bd32e054
export const authAPI = {
  login: (credentials) => api.post("/auth/login", credentials),
  signup: (userData) => api.post("/auth/register", userData),
  logout: () => api.post("/auth/logout"),
  me: () => api.get("/auth/me"),
};

export const dashboardAPI = {
  getStats: () => api.get("/dashboard/stats"),
  getRecentActivity: () => api.get("/dashboard/recent-activity"),
  getNotifications: () => api.get("/dashboard/notifications"),
};

export const usersAPI = {
  getAll: (params) => api.get("/users", { params }),
  getById: (id) => api.get(`/users/${id}`),
  create: (userData) => api.post("/users", userData),
  update: (id, userData) => api.put(`/users/${id}`, userData),
  delete: (id) => api.delete(`/users/${id}`),
};

export const inventoryAPI = {
  getAll: (params) => api.get("/inventory", { params }),
  getById: (id) => api.get(`/inventory/${id}`),
  create: (itemData) => api.post("/inventory", itemData, { headers: { 'Content-Type': 'multipart/form-data' } }),
  update: (id, itemData) => api.put(`/inventory/${id}`, itemData, { headers: { 'Content-Type': 'multipart/form-data' } }),
  delete: (id) => api.delete(`/inventory/${id}`),
  getStats: (params) => api.get("/inventory/stats", { params }),
  getDistinctUnits: () => api.get("/inventory/units"),
  exportInventory: (format, filters) => api.get(`/inventory/export/${format}`, { params: filters, responseType: 'blob' }),
};


  getDistinctUnits: () => api.get("/inventory/units"),
};

export const metadataAPI = {
  getCategories: () => api.get("/inventory/categories"),
  getLocations: () => api.get("/inventory/locations"),
<<<<<<< HEAD
=======

  getCategories: () => api.get("/inventory/categories"),
  getLocations: () => api.get("/inventory/locations"),
  getUnits: () => api.get("/inventory/units"),


>>>>>>> bd32e054
  createCategory: (data) => api.post("/inventory/categories", data),
  createLocation: (data) => api.post("/inventory/locations", data),
};

export const supplierAPI = {
  getAll: (params) => api.get("/suppliers", { params }),
  getById: (id) => api.get(`/suppliers/${id}`),
  create: (supplierData) => api.post("/suppliers", supplierData),
  update: (id, supplierData) => api.put(`/suppliers/${id}`, supplierData),
  delete: (id) => api.delete(`/suppliers/${id}`),
};

export const poAPI = {
  getAll: (params) => api.get("/purchase-orders", { params }),
  getById: (id) => api.get(`/purchase-orders/${id}`),
  create: (poData) => api.post("/purchase-orders", poData),
  update: (id, poData) => api.put(`/purchase-orders/${id}`, poData),
  delete: (id) => api.delete(`/purchase-orders/${id}`),
  updateStatus: (id, status, receivedItems = null) => {
    const payload = { status };
    if (receivedItems) {
      payload.receivedItems = receivedItems;
    }
    return api.patch(`/purchase-orders/${id}/status`, payload);
  },
  generatePDF: (id) => api.get(`/purchase-orders/${id}/pdf`, {
    responseType: 'blob',
  }),
};

export const notificationsAPI = {
  getAll: (params) => api.get("/notifications", { params }),
  markAsRead: (id) => api.patch(`/notifications/${id}/read`),
  markAllAsRead: () => api.patch("/notifications/mark-all-read"),
};

export default api;<|MERGE_RESOLUTION|>--- conflicted
+++ resolved
@@ -10,20 +10,16 @@
   withCredentials: true,
 });
 
-<<<<<<< HEAD
-=======
 
->>>>>>> bd32e054
 api.interceptors.request.use(
   (config) => {
     const token = localStorage.getItem("token") || sessionStorage.getItem("token");
     if (token) {
       config.headers.Authorization = `Bearer ${token}`;
     }
-<<<<<<< HEAD
-=======
+
     config.metadata = { startTime: new Date() };
->>>>>>> bd32e054
+
     return config;
   },
   (error) => {
@@ -33,7 +29,7 @@
 
 api.interceptors.response.use(
   (response) => {
-<<<<<<< HEAD
+
     if (response.request.responseType === 'blob') {
       return response.data;
     }
@@ -46,7 +42,7 @@
         localStorage.clear();
         sessionStorage.clear();
         window.location.href = "/login";
-=======
+-
     return response.data;
   },
   (error) => {
@@ -80,7 +76,7 @@
       }
     } else if (error.request) {
       toast.error("Network Error: Could not connect to the server.");
->>>>>>> bd32e054
+      
     } else {
         toast.error(errorMessage);
     }
@@ -88,11 +84,7 @@
   }
 );
 
-<<<<<<< HEAD
-=======
 
-
->>>>>>> bd32e054
 export const authAPI = {
   login: (credentials) => api.post("/auth/login", credentials),
   signup: (userData) => api.post("/auth/register", userData),
@@ -132,15 +124,13 @@
 export const metadataAPI = {
   getCategories: () => api.get("/inventory/categories"),
   getLocations: () => api.get("/inventory/locations"),
-<<<<<<< HEAD
-=======
+
 
   getCategories: () => api.get("/inventory/categories"),
   getLocations: () => api.get("/inventory/locations"),
   getUnits: () => api.get("/inventory/units"),
 
 
->>>>>>> bd32e054
   createCategory: (data) => api.post("/inventory/categories", data),
   createLocation: (data) => api.post("/inventory/locations", data),
 };
