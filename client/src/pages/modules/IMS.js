"use client";
import React, { useState, useEffect, useCallback, useMemo } from "react";
import styled, { keyframes } from "styled-components";
import {
<<<<<<< HEAD
  FaBoxes, FaPlus, FaSearch, FaFilter, FaDownload, FaBarcode, FaExclamationTriangle,
  FaChartLine, FaWarehouse, FaTruck, FaUsers, FaDollarSign, FaBell, FaSync,
} from "react-icons/fa"

import Card from "../../components/common/Card"
import Button from "../../components/common/Button"
import Input from "../../components/common/Input"
import InventoryTable from "../../components/inventory/InventoryTable"
import AddItemModal from "../../components/inventory/AddItemModal"
import { useInventory } from "../../hooks/useInventory"
import { useNotifications } from "../../contexts/NotificationContext"
// import BarcodeScanner from "../../components/inventory/BarcodeScanner"
// import AlertsPanel from "../../components/inventory/AlertsPanel"
// import EditItemModal from "../../components/inventory/EditItemModal";
// import FilterPanel from "../../components/inventory/FilterPanel";
=======
  FaBoxes, FaPlus, FaSearch, FaFilter, FaDownload, FaExclamationTriangle, FaFileCsv, FaFileCode,
  FaChartLine, FaTruck, FaUsers, FaDollarSign, FaSync, FaTimes, FaFileInvoiceDollar, FaUndo, FaBell
} from "react-icons/fa";

// Component Imports
import Card from "../../components/common/Card";
import Button from "../../components/common/Button";
import Input from "../../components/common/Input";
import InventoryTable from "../../components/inventory/InventoryTable";
import AddItemModal from "../../components/inventory/AddItemModal";
import ViewItemModal from "../../components/inventory/ViewItemModal";
import FilterPanel from "../../components/inventory/FilterPanel";
import PurchaseOrders from "../../components/inventory/PurchaseOrders";
import SupplierManagement from "../../components/inventory/SupplierManagement";
import Sales from "../../components/inventory/Sales";
import ReportsAnalytics from "../../components/inventory/ReportsAnalytics";
import NotificationPanel from "../../components/inventory/NotificationPanel";
>>>>>>> c58ca639

// Hook Imports
import { useInventory } from "../../hooks/useInventory";
import { useSuppliers } from "../../hooks/useSuppliers";
import { useNotifications } from "../../contexts/NotificationContext";
import { useDebounce } from "../../hooks/useDebounce";
import { inventoryAPI } from "../../services/api";

// --- Styled Components ---
const IMSContainer = styled.div` padding: 1.5rem 2rem; background: #f8f9fa; min-height: 100vh; @media (max-width: 768px) { padding: 1rem; } `;
const HeaderSection = styled.div` margin-bottom: 2rem; `;
const HeaderContent = styled.div` display: flex; justify-content: space-between; align-items: center; flex-wrap: wrap; gap: 1.5rem; `;
const HeaderInfo = styled.div` flex: 1; `;
const HeaderTitle = styled.h1` font-size: 2rem; font-weight: 700; margin: 0; color: #1a202c; `;
const HeaderSubtitle = styled.p` font-size: 1rem; color: #718096; margin: 0.25rem 0 0 0;`;
const HeaderActions = styled.div` display: flex; gap: 1rem; align-items: center; `;
const NotificationBadge = styled.div` position: relative; cursor: pointer; color: #718096; &:hover { color: #1a202c; } .badge { position: absolute; top: -6px; right: -9px; background-color: #e53e3e; color: white; border-radius: 50%; width: 22px; height: 22px; font-size: 13px; font-weight: 700; display: flex; align-items: center; justify-content: center; border: 2px solid #fff; }`;
const StatsGrid = styled.div` display: grid; grid-template-columns: repeat(auto-fit, minmax(240px, 1fr)); gap: 1.5rem; margin-top: 2rem; `;
const StatCard = styled(Card)` padding: 1.5rem; display: flex; flex-direction: column; justify-content: space-between; min-height: 120px; cursor: pointer; transition: all 0.2s ease-in-out; border: 2px solid transparent; &.active { border-color: ${(props) => props.theme.colors.primary}; transform: translateY(-4px); box-shadow: 0 0 0 3px ${(props) => props.theme.colors.primary}30; } &:hover { transform: translateY(-4px); box-shadow: ${(props) => props.theme.shadows.lg}; } `;
const StatHeader = styled.div` width: 100%; display: flex; justify-content: space-between; align-items: flex-start;`;
const StatIcon = styled.div` width: 48px; height: 48px; flex-shrink: 0; border-radius: 50%; display: flex; align-items: center; justify-content: center; color: white; font-size: 20px; background: ${(props) => props.iconColor}; `;
const StatContent = styled.div` text-align: left; `;
const StatValue = styled.div` font-size: 1.875rem; font-weight: 700; color: #1a202c; `;
const StatLabel = styled.div` font-size: 0.8rem; text-transform: uppercase; color: #718096; font-weight: 600; letter-spacing: 0.5px;`;
const StatFooter = styled.div` font-size: 0.8rem; color: #4a5568; margin-top: 0.5rem;`;
const ActionBar = styled.div` display: flex; justify-content: space-between; align-items: center; margin-top: 2.5rem; margin-bottom: 1.5rem; flex-wrap: wrap; gap: 1rem; `;
const SearchContainer = styled.div` position: relative; flex: 1; min-width: 300px; max-width: 450px; `;
const SearchIcon = styled.div` position: absolute; left: 1rem; top: 50%; transform: translateY(-50%); color: #a0aec0; z-index: 2; pointer-events: none; `;
const SearchInput = styled(Input)` padding-left: 2.75rem; `;
const ActionButtons = styled.div` display: flex; gap: 1rem; flex-wrap: wrap; `;
const DropdownMenu = styled.div` position: absolute; top: 110%; right: 0; background: white; border-radius: 8px; box-shadow: 0 4px 12px rgba(0,0,0,0.15); z-index: 100; overflow: hidden; animation: ${keyframes`from{opacity:0; transform: translateY(-10px)} to{opacity:1; transform: translateY(0)}`} 0.2s ease;`;
const DropdownItem = styled.button` display: flex; align-items: center; gap: 0.75rem; width: 100%; padding: 0.75rem 1rem; border: none; background: transparent; text-align: left; cursor: pointer; &:hover { background: #f8f9fa; }`;
const TabContainer = styled.div` display: flex; background: #fff; border-radius: 0.75rem; padding: 0.5rem; margin-bottom: 1rem; box-shadow: 0 1px 3px rgba(0,0,0,0.05); overflow-x: auto; `;
const Tab = styled.button` flex: 1; min-width: 140px; padding: 0.75rem 1rem; border: none; background: ${(props) => (props.active ? props.theme.colors.primary : "transparent")}; color: ${(props) => (props.active ? "white" : props.theme.colors.textSecondary)}; border-radius: 0.5rem; font-weight: 600; transition: all 0.3s ease; cursor: pointer; display: flex; align-items: center; justify-content: center; gap: 0.75rem; white-space: nowrap; &:hover:not(:disabled):not(.active) { background: #e9ecef; color: #343a40; } `;
const ContentArea = styled.div` min-height: 600px; `;
const spinAnimation = keyframes`from { transform: rotate(0deg); } to { transform: rotate(360deg); }`;
const SpinningFaSync = styled(FaSync)` animation: ${spinAnimation} 1s linear infinite; `;
const FilterIndicator = styled.div` display: flex; align-items: center; justify-content: space-between; padding: 0.75rem 1.5rem; background-color: #e6f7ff; color: #005f99; border: 1px solid #91d5ff; border-radius: 0.75rem; margin-bottom: 1.5rem; font-weight: 600;`;

const IMS = () => {
<<<<<<< HEAD
  const [activeTab, setActiveTab] = useState("inventory")
  const [searchQuery, setSearchQuery] = useState("")
  const [showAddModal, setShowAddModal] = useState(false)
  const [showEditModal, setShowEditModal] = useState(false)
  const [showFilterPanel, setShowFilterPanel] = useState(false)
  const [selectedItem, setSelectedItem] = useState(null)
  const [isSaving, setIsSaving] = useState(false)

  const {
    inventory, loading, stats, error, categories, locations, pagination,
    addItem, updateItem, deleteItem, refreshData, createCategory, createLocation,
    updateFilters, changePage,
  } = useInventory()

  const { notifications } = useNotifications()
=======
    const [activeTab, setActiveTab] = useState("inventory");
    const [searchQuery, setSearchQuery] = useState('');
    const debouncedSearchQuery = useDebounce(searchQuery, 500);
    const [isModalOpen, setIsModalOpen] = useState({ add: false, edit: false, view: false, filter: false, notifications: false, export: false });
    const [selectedItem, setSelectedItem] = useState(null);
    const { unreadCount } = useNotifications();
    
    const {
        inventory, loading: inventoryLoading, stats, error: inventoryError,
        categories, locations, units, pagination, refreshData,
        updateFilters, changePage, filters = {},
        addItem, updateItem, deleteItem, createCategory, createLocation, createUnit,
    } = useInventory();
    
    const { suppliers, loading: suppliersLoading, createSupplier } = useSuppliers();
>>>>>>> c58ca639

    useEffect(() => {
        if (debouncedSearchQuery !== (filters.search || '')) {
            updateFilters({ search: debouncedSearchQuery });
        }
    }, [debouncedSearchQuery, filters, updateFilters]);

    const handleModal = (modal, item = null) => {
        setSelectedItem(item);
        setIsModalOpen(prev => ({...Object.fromEntries(Object.keys(prev).map(k => [k, false])), [modal]: !prev[modal]}));
    };
    const closeAllModals = () => setIsModalOpen({ add: false, edit: false, view: false, filter: false, notifications: false, export: false });

    const handleAddItem = async (payload) => {
        const success = await addItem(payload);
        if (success) closeAllModals();
    };
    const handleUpdateItem = async (payload) => {
        if (!selectedItem?._id) return;
        const success = await updateItem(selectedItem._id, payload);
        if (success) closeAllModals();
    };
    const handleDeleteItem = useCallback((itemId) => {
        if (window.confirm("Are you sure?")) deleteItem(itemId);
    }, [deleteItem]);

    const handleApplyFilters = useCallback((appliedFilters) => {
        setActiveTab('inventory');
        updateFilters(appliedFilters);
        closeAllModals();
    }, [updateFilters]);

    const handleClearFilters = useCallback(() => {
        setSearchQuery('');
        updateFilters({});
        closeAllModals();
    }, [updateFilters]);
    
    const handleExport = async (format) => {
        try {
            await inventoryAPI.exportInventory(format, filters);
        } catch (err) { /* Interceptor handles the toast */ }
        setIsModalOpen(prev => ({...prev, export: false}));
    };

    // --- THE FIX: This is now declared before the return statement ---
    const activeFilterName = useMemo(() => {
        const activeFilters = Object.keys(filters).filter(key => filters[key] && !['search', 'page', 'limit'].includes(key));
        if (activeFilters.length === 0) return null;
        return activeFilters.map(key => `${key.charAt(0).toUpperCase() + key.slice(1)}: ${filters[key]}`).join(', ');
    }, [filters]);

    const renderContent = () => {
        const isDataLoading = inventoryLoading || suppliersLoading;
        switch (activeTab) {
            case "inventory":
                return <InventoryTable data={inventory} loading={inventoryLoading} pagination={pagination} onPageChange={changePage} onEdit={(item) => handleModal('edit', item)} onDelete={handleDeleteItem} onView={(item) => handleModal('view', item)} />;
            case "purchase-orders":
                return <PurchaseOrders inventoryData={inventory} suppliersData={suppliers} categoriesData={categories} isDataLoading={isDataLoading} createSupplier={createSupplier} createCategory={createCategory} onAction={refreshData} />;
            case "sales":
                return <Sales inventoryData={inventory} isDataLoading={inventoryLoading} onAction={refreshData} />;
            case "suppliers":
                return <SupplierManagement />;
            case "reports":
                return <ReportsAnalytics />;
            default: return null;
        }
    };

    if (inventoryError) return <IMSContainer>Error: {inventoryError}. <Button onClick={refreshData}>Retry</Button></IMSContainer>;

    return (
        <IMSContainer>
            <HeaderSection>
                <HeaderContent>
                    <HeaderInfo><HeaderTitle>Management Dashboard</HeaderTitle><HeaderSubtitle>Welcome! Here is your operational overview.</HeaderSubtitle></HeaderInfo>
                    <HeaderActions>
                        <NotificationBadge onClick={() => handleModal('notifications')}>
                            <FaBell size={24} />
                            {unreadCount > 0 && <span className="badge">{unreadCount > 9 ? '9+' : unreadCount}</span>}
                        </NotificationBadge>
                        <Button variant="outline" onClick={refreshData} disabled={inventoryLoading}>
                            {inventoryLoading ? <SpinningFaSync /> : <FaSync />} 
                            {inventoryLoading ? 'Syncing...' : 'Sync Data'}
                        </Button>
                    </HeaderActions>
                </HeaderContent>
                <StatsGrid>
                    <StatCard className={!activeFilterName ? 'active' : ''} onClick={handleClearFilters}>
                        <StatHeader><StatContent><StatValue>{stats.totalItems?.toLocaleString() || "0"}</StatValue><StatLabel>Total Unique Items</StatLabel></StatContent><StatIcon iconColor="#3182ce"><FaBoxes /></StatIcon></StatHeader>
                        <StatFooter>Value: RWF {stats.totalValue?.toLocaleString() || "0"}</StatFooter>
                    </StatCard>
                    <StatCard className={filters.status === 'low-stock' ? 'active' : ''} onClick={() => handleApplyFilters({ status: 'low-stock' })}>
                        <StatHeader><StatContent><StatValue>{stats.lowStockCount || "0"}</StatValue><StatLabel>Items Low on Stock</StatLabel></StatContent><StatIcon iconColor="#dd6b20"><FaExclamationTriangle /></StatIcon></StatHeader>
                        <StatFooter>Awaiting re-order</StatFooter>
                    </StatCard>
                    <StatCard className={filters.status === 'out-of-stock' ? 'active' : ''} onClick={() => handleApplyFilters({ status: 'out-of-stock' })}>
                        <StatHeader><StatContent><StatValue>{stats.outOfStockCount || "0"}</StatValue><StatLabel>Items Out of Stock</StatLabel></StatContent><StatIcon iconColor="#c53030"><FaTimes /></StatIcon></StatHeader>
                        <StatFooter>Potential Revenue Lost</StatFooter>
                    </StatCard>
                     <StatCard className={filters.status === 'on-order' ? 'active' : ''} onClick={() => handleApplyFilters({ status: 'on-order' })}>
                        <StatHeader><StatContent><StatValue>{stats.onOrderCount || "0"}</StatValue><StatLabel>Items On Order</StatLabel></StatContent><StatIcon iconColor="#805ad5"><FaTruck /></StatIcon></StatHeader>
                        <StatFooter>Awaiting arrival</StatFooter>
                    </StatCard>
                </StatsGrid>
            </HeaderSection>
            <ActionBar>
                <SearchContainer><SearchIcon><FaSearch /></SearchIcon><SearchInput type="text" placeholder="Search products by name or SKU..." value={searchQuery} onChange={(e) => setSearchQuery(e.target.value)} /></SearchContainer>
                <ActionButtons>
                    <Button variant="secondary" onClick={() => handleModal('filter')}><FaFilter /> Filter</Button>
                    <div style={{position: 'relative'}}>
                        <Button variant="outline" onClick={() => setIsModalOpen(prev => ({...prev, export: !prev.export}))}><FaDownload /> Export</Button>
                        {isModalOpen.export && (
                            <DropdownMenu onMouseLeave={() => setIsModalOpen(prev => ({...prev, export: false}))}>
                                <DropdownItem onClick={() => handleExport('csv')}><FaFileCsv /> Export as CSV</DropdownItem>
                                <DropdownItem onClick={() => handleExport('json')}><FaFileCode /> Export as JSON</DropdownItem>
                            </DropdownMenu>
                        )}
                    </div>
                    <Button variant="primary" onClick={() => handleModal('add')}><FaPlus /> Add New Item</Button>
                </ActionButtons>
            </ActionBar>

            {activeTab === 'inventory' && activeFilterName && (
                <FilterIndicator>
                    <span>Showing filtered results for: <strong>{activeFilterName}</strong></span>
                    <Button variant="ghost" size="sm" onClick={handleClearFilters}><FaUndo style={{marginRight: '0.5rem'}}/>Show All Items</Button>
                </FilterIndicator>
            )}

            <TabContainer>
                <Tab active={activeTab === "inventory"} onClick={() => setActiveTab("inventory")}><FaBoxes /> Inventory</Tab>
                <Tab active={activeTab === "purchase-orders"} onClick={() => setActiveTab("purchase-orders")}><FaTruck /> Purchase Orders</Tab>
                <Tab active={activeTab === "suppliers"} onClick={() => setActiveTab("suppliers")}><FaUsers /> Suppliers</Tab>
                <Tab active={activeTab === "sales"} onClick={() => setActiveTab("sales")}><FaFileInvoiceDollar /> Sales</Tab>
                <Tab active={activeTab === "reports"} onClick={() => setActiveTab("reports")}><FaChartLine /> Reports</Tab>
            </TabContainer>
            <ContentArea>{renderContent()}</ContentArea>

            {isModalOpen.add && <AddItemModal onClose={closeAllModals} onSave={handleAddItem} categories={categories} locations={locations} units={units} suppliers={suppliers} createCategory={createCategory} createLocation={createLocation} createUnit={createUnit} createSupplier={createSupplier} loading={inventoryLoading || suppliersLoading} />}
            {isModalOpen.edit && selectedItem && <AddItemModal itemToEdit={selectedItem} onClose={closeAllModals} onSave={(payload) => handleUpdateItem(payload)} categories={categories} locations={locations} units={units} suppliers={suppliers} createCategory={createCategory} createLocation={createLocation} createUnit={createUnit} createSupplier={createSupplier} loading={inventoryLoading || suppliersLoading} />}
            {isModalOpen.view && selectedItem && <ViewItemModal item={selectedItem} onClose={closeAllModals} />}
            {isModalOpen.filter && <FilterPanel onClose={closeAllModals} onApply={handleApplyFilters} onClear={handleClearFilters} categories={categories} locations={locations} initialFilters={filters} />}
            {isModalOpen.notifications && <NotificationPanel onClose={closeAllModals} />}
        </IMSContainer>
    );
};

export default IMS;<|MERGE_RESOLUTION|>--- conflicted
+++ resolved
@@ -2,23 +2,7 @@
 import React, { useState, useEffect, useCallback, useMemo } from "react";
 import styled, { keyframes } from "styled-components";
 import {
-<<<<<<< HEAD
-  FaBoxes, FaPlus, FaSearch, FaFilter, FaDownload, FaBarcode, FaExclamationTriangle,
-  FaChartLine, FaWarehouse, FaTruck, FaUsers, FaDollarSign, FaBell, FaSync,
-} from "react-icons/fa"
-
-import Card from "../../components/common/Card"
-import Button from "../../components/common/Button"
-import Input from "../../components/common/Input"
-import InventoryTable from "../../components/inventory/InventoryTable"
-import AddItemModal from "../../components/inventory/AddItemModal"
-import { useInventory } from "../../hooks/useInventory"
-import { useNotifications } from "../../contexts/NotificationContext"
-// import BarcodeScanner from "../../components/inventory/BarcodeScanner"
-// import AlertsPanel from "../../components/inventory/AlertsPanel"
-// import EditItemModal from "../../components/inventory/EditItemModal";
-// import FilterPanel from "../../components/inventory/FilterPanel";
-=======
+
   FaBoxes, FaPlus, FaSearch, FaFilter, FaDownload, FaExclamationTriangle, FaFileCsv, FaFileCode,
   FaChartLine, FaTruck, FaUsers, FaDollarSign, FaSync, FaTimes, FaFileInvoiceDollar, FaUndo, FaBell
 } from "react-icons/fa";
@@ -36,7 +20,7 @@
 import Sales from "../../components/inventory/Sales";
 import ReportsAnalytics from "../../components/inventory/ReportsAnalytics";
 import NotificationPanel from "../../components/inventory/NotificationPanel";
->>>>>>> c58ca639
+
 
 // Hook Imports
 import { useInventory } from "../../hooks/useInventory";
@@ -77,7 +61,7 @@
 const FilterIndicator = styled.div` display: flex; align-items: center; justify-content: space-between; padding: 0.75rem 1.5rem; background-color: #e6f7ff; color: #005f99; border: 1px solid #91d5ff; border-radius: 0.75rem; margin-bottom: 1.5rem; font-weight: 600;`;
 
 const IMS = () => {
-<<<<<<< HEAD
+
   const [activeTab, setActiveTab] = useState("inventory")
   const [searchQuery, setSearchQuery] = useState("")
   const [showAddModal, setShowAddModal] = useState(false)
@@ -93,23 +77,6 @@
   } = useInventory()
 
   const { notifications } = useNotifications()
-=======
-    const [activeTab, setActiveTab] = useState("inventory");
-    const [searchQuery, setSearchQuery] = useState('');
-    const debouncedSearchQuery = useDebounce(searchQuery, 500);
-    const [isModalOpen, setIsModalOpen] = useState({ add: false, edit: false, view: false, filter: false, notifications: false, export: false });
-    const [selectedItem, setSelectedItem] = useState(null);
-    const { unreadCount } = useNotifications();
-    
-    const {
-        inventory, loading: inventoryLoading, stats, error: inventoryError,
-        categories, locations, units, pagination, refreshData,
-        updateFilters, changePage, filters = {},
-        addItem, updateItem, deleteItem, createCategory, createLocation, createUnit,
-    } = useInventory();
-    
-    const { suppliers, loading: suppliersLoading, createSupplier } = useSuppliers();
->>>>>>> c58ca639
 
     useEffect(() => {
         if (debouncedSearchQuery !== (filters.search || '')) {
