// client/src/components/construction/worker-management/AddEditWorkerModal.js
"use client";
import React, { useState, useEffect } from "react";
import ReactDOM from 'react-dom';
import styled from "styled-components";
import { FaTimes, FaSave, FaUserCog, FaBriefcase, FaPhone, FaEnvelope, FaTools, FaInfoCircle, FaCheckCircle, FaSpinner,
<<<<<<< HEAD
         FaBuilding, FaMoneyBillWave, FaCalendarAlt, FaAddressBook } from "react-icons/fa";
=======
         FaBuilding, FaMoneyBillWave, FaCalendarAlt, FaAddressBook } from "react-icons/fa"; // ADDED FaBuilding icon, FaMoneyBillWave, FaCalendarAlt, FaAddressBook
>>>>>>> 3ec72495
import Button from "../../common/Button";
import Input from "../../common/Input";
import Select from "../../common/Select";
import LoadingSpinner from "../../common/LoadingSpinner";
import Checkbox from "../../common/Checkbox";
import moment from "moment";

const ModalOverlay = styled.div`
  position: fixed;
  top: 0; left: 0; right: 0; bottom: 0;
  background: rgba(0, 0, 0, 0.7);
  display: flex;
  align-items: center;
  justify-content: center;
  z-index: 1050;
  padding: 1rem;
  backdrop-filter: blur(4px);
`;

const ModalContent = styled.form`
  background: ${(props) => props.theme.colors.surface};
  color: ${(props) => props.theme.colors.text};
  border-radius: ${(props) => props.theme.borderRadius.xl};
  width: 100%;
  max-width: 600px;
  max-height: 90vh;
  display: flex;
  flex-direction: column;
  box-shadow: ${(props) => props.theme.shadows.xl};
  overflow: hidden;
  animation: fadeIn 0.3s ease-out;

  @keyframes fadeIn {
    from { opacity: 0; transform: scale(0.95); }
    to { opacity: 1; transform: scale(1); }
  }

  @media (max-width: 768px) {
    max-width: 95%;
  }
`;

const ModalHeader = styled.div`
  padding: 1.5rem 2rem;
  border-bottom: 1px solid ${(props) => props.theme.colors.border};
  display: flex;
  justify-content: space-between;
  align-items: center;
  flex-shrink: 0;

  @media (max-width: 480px) {
    padding: 1rem 1.25rem;
  }
`;

const ModalTitle = styled.h2`
  font-size: clamp(1.25rem, 4vw, 1.5rem);
  font-weight: 700;
  color: ${(props) => props.theme.colors.heading};
  margin: 0;
`;

const CloseButton = styled.button`
  background: none;
  border: none;
  font-size: clamp(1.2rem, 3vw, 1.5rem);
  color: ${(props) => props.theme.colors.textSecondary};
  cursor: pointer;
  padding: 0.5rem;
  line-height: 1;
  border-radius: ${(props) => props.theme.borderRadius.md};
  transition: all 0.2s ease-in-out;
  &:hover {
    background: ${(props) => props.theme.colors.surfaceLight};
    color: ${(props) => props.theme.colors.text};
  }
`;

const ModalBody = styled.div`
  padding: 2rem;
  overflow-y: auto;
  flex-grow: 1;

  @media (max-width: 480px) {
    padding: 1.25rem;
  }
`;

const FormGrid = styled.div`
  display: grid;
  grid-template-columns: 1fr 1fr;
  gap: 1.5rem;
  margin-bottom: 2rem;

  @media (max-width: 768px) {
    grid-template-columns: 1fr;
    gap: 1rem;
  }
`;

const FormGroup = styled.div`
  display: flex;
  flex-direction: column;
  gap: 0.5rem;
`;

const Label = styled.label`
  font-weight: 600;
  color: ${(props) => props.theme.colors.textSecondary};
  font-size: clamp(0.8rem, 2vw, 0.875rem);
  text-transform: uppercase;
  letter-spacing: 0.5px;
  display: flex;
  align-items: center;
  gap: 0.5rem;
`;

const ThemedInput = styled(Input)`
  padding: 0.75rem;
  border: 1px solid ${(props) => props.theme.colors.border};
  border-radius: ${(props) => props.theme.borderRadius.md};
  background: ${(props) => props.theme.colors.surface};
  color: ${(props) => props.theme.colors.text};
  font-size: 0.9rem;
`;

const ThemedSelect = styled(Select)`
  padding: 0.75rem;
  border: 1px solid ${(props) => props.theme.colors.border};
  border-radius: ${(props) => props.theme.borderRadius.md};
  font-size: 0.9rem;
`;

const CheckboxGroup = styled.div`
  display: flex;
  align-items: center;
  gap: 0.5rem;
  padding-top: 0.5rem;
`;

const TextArea = styled.textarea`
  padding: 0.75rem;
  border: 1px solid ${(props) => props.theme.colors.border};
  border-radius: ${(props) => props.theme.borderRadius.md};
  resize: vertical;
  min-height: 80px;
  background: ${(props) => props.theme.colors.surface};
  color: ${(props) => props.theme.colors.text};
  font-size: 0.9rem;
  font-family: inherit;
`;

const SkillsInputContainer = styled.div`
  display: flex;
  flex-wrap: wrap;
  gap: 0.5rem;
  border: 1px solid ${(props) => props.theme.colors.border};
  border-radius: ${(props) => props.theme.borderRadius.md};
  padding: 0.5rem;
  background: ${(props) => props.theme.colors.surface};

  .skill-input {
    flex-grow: 1;
    border: none;
    outline: none;
    background: transparent;
    color: ${(props) => props.theme.colors.text};
    padding: 0.25rem 0;
  }
`;

const SkillTag = styled.span`
  background: ${(props) => props.theme.colors.primaryLight};
  color: ${(props) => props.theme.colors.primary};
  padding: 0.2rem 0.6rem;
  border-radius: 9999px;
  font-size: 0.8rem;
  display: inline-flex;
  align-items: center;
  gap: 0.3rem;

  button {
    background: none;
    border: none;
    color: ${(props) => props.theme.colors.primary};
    font-size: 0.7rem;
    cursor: pointer;
    line-height: 1;
  }
`;

const ErrorText = styled.p`
  color: ${(props) => props.theme?.colors?.error || '#e53e3e'};
  font-size: 0.75rem;
  margin-top: 0.25rem;
`;


const ModalFooter = styled.div`
  padding: 1.5rem 2rem;
  display: flex;
  justify-content: flex-end;
  gap: 1rem;
  border-top: 1px solid ${(props) => props.theme.colors.border};
  flex-shrink: 0;

  @media (max-width: 480px) {
    padding: 1rem 1.25rem;
    gap: 0.75rem;
    button {
      flex-grow: 1;
    }
  }
`;

const AddEditWorkerModal = ({ onClose, onSave, loading, workerToEdit = null, sites = [] }) => {
    const isEditMode = Boolean(workerToEdit);

    const [formData, setFormData] = useState({
        fullName: '',
        role: 'General Labor',
        contactNumber: '',
        email: '',
        skills: [],
        isActive: true,
        notes: '',
        hourlyRate: '',
        employmentType: 'Full-time',
        hireDate: '',
        emergencyContact: { name: '', phone: '', relationship: '' },
        currentSite: '',
    });
    const [errors, setErrors] = useState({});
    const [newSkill, setNewSkill] = useState('');

    useEffect(() => {
        if (isEditMode && workerToEdit) {
            setFormData({
                fullName: workerToEdit.fullName || '',
                role: workerToEdit.role || 'General Labor',
                contactNumber: workerToEdit.contactNumber || '',
                email: workerToEdit.email || '',
                skills: workerToEdit.skills || [],
                isActive: workerToEdit.isActive ?? true,
                notes: workerToEdit.notes || '',
                hourlyRate: workerToEdit.hourlyRate?.toString() ?? '',
                employmentType: workerToEdit.employmentType || 'Full-time',
                hireDate: workerToEdit.hireDate ? moment(workerToEdit.hireDate).format('YYYY-MM-DD') : '',
                emergencyContact: workerToEdit.emergencyContact || { name: '', phone: '', relationship: '' },
                currentSite: workerToEdit.currentSite?._id || '',
            });
        } else {
            setFormData({
                fullName: '',
                role: 'General Labor',
                contactNumber: '',
                email: '',
                skills: [],
                isActive: true,
                notes: '',
                hourlyRate: '',
                employmentType: 'Full-time',
                hireDate: '',
                emergencyContact: { name: '', phone: '', relationship: '' },
                currentSite: '',
            });
        }
    }, [workerToEdit, isEditMode]);

    const handleInputChange = (e) => {
        const { name, value, type, checked } = e.target;
        if (name.startsWith('emergencyContact.')) {
            const field = name.split('.')[1];
            setFormData((prev) => ({
                ...prev,
                emergencyContact: {
                    ...prev.emergencyContact,
                    [field]: value,
                },
            }));
        } else {
            setFormData((prev) => ({ ...prev, [name]: type === 'checkbox' ? checked : value }));
        }
    };

    const handleAddSkill = (e) => {
        if (e.key === 'Enter' && newSkill.trim() !== '') {
            e.preventDefault();
            if (!formData.skills.includes(newSkill.trim())) {
                setFormData(prev => ({ ...prev, skills: [...prev.skills, newSkill.trim()] }));
            }
            setNewSkill('');
        }
    };

    const handleRemoveSkill = (skillToRemove) => {
        setFormData(prev => ({ ...prev, skills: prev.skills.filter(skill => skill !== skillToRemove) }));
    };

    const validateForm = () => {
        const newErrors = {};
        if (!formData.fullName) newErrors.fullName = "Full name is required.";
        if (formData.email && !/^[^\s@]+@[^\s@]+\.[^\s@]+$/.test(formData.email)) {
            newErrors.email = "Invalid email format.";
        }
        if (formData.hourlyRate && parseFloat(formData.hourlyRate) < 0) newErrors.hourlyRate = "Hourly rate must be non-negative.";
        setErrors(newErrors);
        return Object.keys(newErrors).length === 0;
    };

    const handleSubmit = async (e) => {
        e.preventDefault();
        if (!validateForm()) return;
        
        const payload = { ...formData };
        payload.hourlyRate = Number(payload.hourlyRate);

        if (isEditMode) {
            payload._prevCurrentSite = workerToEdit.currentSite?._id || null;
            await onSave(workerToEdit._id, payload);
        } else {
            await onSave(payload);
        }
        onClose();
    };

    const workerRoles = ['General Labor', 'Skilled Labor', 'Supervisor', 'Electrician', 'Plumber', 'Heavy Equipment Operator', 'Safety Officer', 'Foreman', 'Other'];
    const employmentTypes = ['Full-time', 'Part-time', 'Contractor'];

    return ReactDOM.createPortal(
        <ModalOverlay onClick={onClose}>
            <ModalContent onSubmit={handleSubmit} onClick={(e) => e.stopPropagation()}>
                <ModalHeader>
                    <ModalTitle>{isEditMode ? "Edit Worker" : "Add New Worker"}</ModalTitle>
                    <CloseButton type="button" onClick={onClose}><FaTimes /></CloseButton>
                </ModalHeader>
                <ModalBody>
                    <FormGrid>
                        <FormGroup>
                            <Label htmlFor="fullName"><FaUserCog /> Full Name *</Label>
                            <ThemedInput id="fullName" name="fullName" value={formData.fullName} onChange={handleInputChange} required error={errors.fullName} />
                            {errors.fullName && <ErrorText>{errors.fullName}</ErrorText>}
                        </FormGroup>
                        <FormGroup>
                            <Label htmlFor="role"><FaBriefcase /> Role</Label>
                            <ThemedSelect id="role" name="role" value={formData.role} onChange={handleInputChange}>
                                {workerRoles.map(role => <option key={role} value={role}>{role}</option>)}
                            </ThemedSelect>
                        </FormGroup>
                        <FormGroup>
                            <Label htmlFor="contactNumber"><FaPhone /> Contact Number</Label>
                            <ThemedInput id="contactNumber" name="contactNumber" value={formData.contactNumber} onChange={handleInputChange} placeholder="e.g., +250788123456" />
                        </FormGroup>
                        <FormGroup>
                            <Label htmlFor="email"><FaEnvelope /> Email</Label>
                            <ThemedInput id="email" name="email" type="email" value={formData.email} onChange={handleInputChange} placeholder="e.g., worker@example.com" error={errors.email} />
                            {errors.email && <ErrorText>{errors.email}</ErrorText>}
                        </FormGroup>
                        
                        <FormGroup>
                            <Label htmlFor="hourlyRate"><FaMoneyBillWave /> Hourly Rate</Label>
                            <ThemedInput id="hourlyRate" name="hourlyRate" type="number" step="0.01" value={formData.hourlyRate} onChange={handleInputChange} min="0" error={errors.hourlyRate} />
                            {errors.hourlyRate && <ErrorText>{errors.hourlyRate}</ErrorText>}
                        </FormGroup>
                        <FormGroup>
                            <Label htmlFor="employmentType"><FaBriefcase /> Employment Type</Label>
                            <ThemedSelect id="employmentType" name="employmentType" value={formData.employmentType} onChange={handleInputChange}>
                                {employmentTypes.map(type => <option key={type} value={type}>{type}</option>)}
                            </ThemedSelect>
                        </FormGroup>
                        <FormGroup>
                            <Label htmlFor="hireDate"><FaCalendarAlt /> Hire Date</Label>
                            <ThemedInput id="hireDate" name="hireDate" type="date" value={formData.hireDate} onChange={handleInputChange} />
                        </FormGroup>
                        <FormGroup>
                            <Label htmlFor="currentSite"><FaBuilding /> Primary Site</Label>
                            <ThemedSelect id="currentSite" name="currentSite" value={formData.currentSite} onChange={handleInputChange}>
                                <option value="">None (Unassigned)</option>
                                {sites.map(site => <option key={site._id} value={site._id}>{site.name} ({site.projectCode})</option>)}
                            </ThemedSelect>
                        </FormGroup>

                        <FormGroup style={{ gridColumn: '1 / -1' }}>
                            <Label><FaAddressBook /> Emergency Contact</Label>
                            <FormGrid style={{marginTop: '0.5rem', marginBottom: '0', gap: '0.75rem'}}>
                                <FormGroup>
                                    <Label htmlFor="emergencyContactName">Name</Label>
                                    <ThemedInput id="emergencyContactName" name="emergencyContact.name" value={formData.emergencyContact.name} onChange={handleInputChange} placeholder="Contact Name" />
                                </FormGroup>
                                <FormGroup>
                                    <Label htmlFor="emergencyContactPhone">Phone</Label>
                                    <ThemedInput id="emergencyContactPhone" name="emergencyContact.phone" value={formData.emergencyContact.phone} onChange={handleInputChange} placeholder="Contact Phone" />
                                </FormGroup>
                                <FormGroup style={{ gridColumn: '1 / -1' }}>
                                    <Label htmlFor="emergencyContactRelationship">Relationship</Label>
                                    <ThemedInput id="emergencyContactRelationship" name="emergencyContact.relationship" value={formData.emergencyContact.relationship} onChange={handleInputChange} placeholder="Relationship" />
                                </FormGroup>
                            </FormGrid>
                        </FormGroup>

                        <FormGroup style={{ gridColumn: '1 / -1' }}>
                            <Label htmlFor="skills"><FaTools /> Skills (Press Enter to add)</Label>
                            <SkillsInputContainer>
                                {formData.skills.map((skill) => (
                                    <SkillTag key={skill}>
                                        {skill}
                                        <button type="button" onClick={() => handleRemoveSkill(skill)}><FaTimes /></button>
                                    </SkillTag>
                                ))}
                                <input
                                    type="text"
                                    className="skill-input"
                                    value={newSkill}
                                    onChange={(e) => setNewSkill(e.target.value)}
                                    onKeyDown={handleAddSkill}
                                    placeholder="Add a skill"
                                />
                            </SkillsInputContainer>
                        </FormGroup>
                        <FormGroup style={{ gridColumn: '1 / -1' }}>
                            <CheckboxGroup>
                                <Checkbox id="isActive" name="isActive" checked={formData.isActive} onChange={handleInputChange} />
                                <Label htmlFor="isActive"><FaCheckCircle /> Is Active</Label>
                            </CheckboxGroup>
                        </FormGroup>
                        <FormGroup style={{ gridColumn: '1 / -1' }}>
                            <Label htmlFor="notes"><FaInfoCircle /> Notes</Label>
                            <TextArea id="notes" name="notes" value={formData.notes} onChange={handleInputChange} placeholder="Any additional notes about the worker..." />
                        </FormGroup>
                    </FormGrid>
                </ModalBody>
                <ModalFooter>
                    <Button type="button" variant="secondary" onClick={onClose} disabled={loading}>Cancel</Button>
                    <Button type="submit" variant="primary" disabled={loading}>
                        {loading ? <FaSpinner className="spinner" /> : <FaSave />} {loading ? "Saving..." : (isEditMode ? "Update Worker" : "Save Worker")}
                    </Button>
                </ModalFooter>
            </ModalContent>
        </ModalOverlay>,
        document.body
    );
};

export default AddEditWorkerModal;<|MERGE_RESOLUTION|>--- conflicted
+++ resolved
@@ -4,11 +4,9 @@
 import ReactDOM from 'react-dom';
 import styled from "styled-components";
 import { FaTimes, FaSave, FaUserCog, FaBriefcase, FaPhone, FaEnvelope, FaTools, FaInfoCircle, FaCheckCircle, FaSpinner,
-<<<<<<< HEAD
+
          FaBuilding, FaMoneyBillWave, FaCalendarAlt, FaAddressBook } from "react-icons/fa";
-=======
-         FaBuilding, FaMoneyBillWave, FaCalendarAlt, FaAddressBook } from "react-icons/fa"; // ADDED FaBuilding icon, FaMoneyBillWave, FaCalendarAlt, FaAddressBook
->>>>>>> 3ec72495
+
 import Button from "../../common/Button";
 import Input from "../../common/Input";
 import Select from "../../common/Select";
